# Homotopy Neural Networks

Categorical and homotopy-theoretic foundations for deep learning, formalized in cubical Agda.

[![Agda](https://img.shields.io/badge/Agda-2.6.4-blue)](https://github.com/agda/agda)
[![1Lab](https://img.shields.io/badge/1Lab-cubical-purple)](https://github.com/plt-amy/1lab)
[![Lines](https://img.shields.io/badge/Agda-13K+-green)]()

---

## Summary

This repository contains:

1. **Complete formalization** of Belfiore & Bennequin (2022) "Topos and Stacks of Deep Neural Networks"
   - All 35 equations, 8 lemmas, 8 propositions, 3 theorems from Sections 1-3 and Appendix E
   - 27 modules implementing topos-theoretic framework (~10,000 lines)

2. **Categorical framework** from Marcolli & Manin on neural codes
   - Network summing functors, conservation laws, resource theory
   - Directed graphs as functors `G: ·⇉· → FinSets`

3. **First formal proof** that feedforward networks have zero integrated information (Φ = 0)
   - Categorical formalization of Tononi et al.'s IIT framework

4. **Novel technical contributions**
   - Use of higher inductive types (HITs) to encode neural graph structure without K axiom
   - Modular fork construction (7 separate modules for maintainability)
   - Fibration semantics connecting type theory and layer structure

Total: ~13,000 lines of type-checked Agda using cubical type theory and the 1Lab library.

---

## Mathematical Framework

### Directed Graphs as Functors

Following Marcolli & Manin, neural networks are functors from the parallel arrows category:

```agda
DirectedGraph : Type
DirectedGraph = Functor ·⇉· FinSets

-- ·⇉· has two objects (edges, vertices) and two non-identity morphisms (source, target)
```

Network summing functors `Σ_C(G)` provide the categorical structure for composition:
- Conservation via equalizers (Proposition 2.10) and quotient categories (Proposition 2.12)
- Properad constraints for valid grafting operations (Lemma 2.19, Corollary 2.20)
- Resource theory with monoidal preorders and conversion rates (Theorem 5.6)

### Topos-Theoretic Architecture (Belfiore & Bennequin)

The main construction transforms oriented graphs into Grothendieck toposes:

**Fork construction** (Section 1.3):
For each convergent vertex `a` (≥2 incoming edges), introduce:
- Fork star A★: join point for incoming edges
- Fork tang A: transmission point
- Edges: tips → A★ → A, original a → A

This yields a poset X (after removing stars) with Alexandrov topology.

**Theorem 1.2**: Every DNN architecture defines `Sh(X, Alexandrov)` where X is a finite poset whose connected components are trees joining at minimal elements.

**Implementation** uses higher inductive types:

```agda
data ForkPath : ForkVertex → ForkVertex → Type where
  nil    : ∀ {v} → ForkPath v v
  cons   : ∀ {u v w} → ForkEdge u v → ForkPath v w → ForkPath u w
  -- Path constructor for thinness (avoids K axiom)
  thin   : ∀ {u v} (p q : ForkPath u v) → p ≡ q
```

The `thin` constructor makes ForkPath propositional directly in the type, avoiding pattern matching issues with indexed types in cubical Agda.

### Stack Semantics (Section 2)

Layers as fibrations `π: F → C` over the base architecture category:

```agda
-- Equation (2.2): Morphisms in the total space
Hom_F((U,ξ), (U',ξ')) = ⊔_{α∈Hom_C(U,U')} Hom_{F(U)}(ξ, F(α)ξ')

-- Classifier object Ω_F for subobjects (Proposition 2.1, Equations 2.10-2.12)
-- Geometric functors (Equations 2.13-2.21)
-- Logical propagation via Heyting algebra structure (Theorem 2.1)
```

**Theorem 2.3** (Section 2.4): The fibration semantics supports Martin-Löf type theory with univalence.

**Model category structure** (Proposition 2.3): DNNs form a Quillen model category with:
- Weak equivalences: layer-wise equivalences
- Fibrations: as defined above
- Cofibrations: determined by left lifting property

### Linear Semantic Information (Appendix E)

Eight modules formalizing linear logic structure:

```agda
-- Closed monoidal: A^Y exponentials (Equation 47)
curry : Hom (A ⊗ Y) B → Hom A (B ^ Y)

-- Linear exponential comonad !A (Equations 48-49)
!-dup     : Hom (!A) (!A ⊗ !A)
!-discard : Hom (!A) I

-- Tensorial negation (Equations 50-53)
¬' : Ob → Ob
dialogue : Hom (A ⊗ ¬'A) I
```

**Proposition E.3**: *-Autonomous categories arise from exponentials and negation via `¬'A = A^⊥`.

Applications include:
- Lambek calculus for compositional natural language semantics
- Bar-complex construction for information compression ratio F/K
- Dialogue categories for interactive systems

### Integrated Information Theory

Categorical formalization of Tononi et al.'s Φ:

```agda
-- State partition lattice
record StatePartition (G : DirectedGraph) : Type where
  field
    parts : List (Σ[ S ∈ Graph.Node G ] TPM G S)
    partition : Covers (state-space G) parts

-- Φ as infimum over partitions
Φ : (G : DirectedGraph) → TPM G → ℝ
Φ G tpm = inf λ λ → Φ_λ G tpm λ
```

**Proposition 10.1** (first formal proof):
```agda
feedforward-zero-Φ : ∀ (G : DirectedGraph)
                   → is-feedforward G
                   → (tpm : TPM G)
                   → Φ G tpm ≡ 0
```

Proof: Input nodes have no incoming edges, partitioning the state space into 2^r independent subsets (r = number of inputs). Conditional independence yields `D_KL(P || P) = 0`.

---

## Repository Structure

```
src/Neural/
├── Base.agda                    # DirectedGraph ≃ Functor ·⇉· FinSets
├── SummingFunctor.agda          # Σ_C(G) construction (Lemma 2.3, Prop 2.4)
├── Network/
│   ├── Conservation.agda        # Kirchhoff laws (Prop 2.10, 2.12) [~590 lines]
│   └── Grafting.agda            # Properad constraints (Lemma 2.19) [~450 lines]
│
├── Resources/                   # Resource theory (Section 3.2)
│   ├── Theory.agda              # Monoidal preorders, S-measuring [~480 lines]
│   ├── Convertibility.agda      # Conversion rates ρ_{A→B} [~510 lines]
│   └── Optimization.agda        # Optimal assignment (Theorem 5.6) [~520 lines]
│
├── Computational/
│   └── TransitionSystems.agda   # Distributed computing (Def 4.1-4.8) [~720 lines]
│
├── Topos/                       # Belfiore & Bennequin Section 1
│   ├── Architecture.agda        # Fork construction (Theorem 1.2) [~870 lines]
│   ├── Poset.agda               # CX poset (Proposition 1.1) [~293 lines]
│   ├── Alexandrov.agda          # Alexandrov topology (Prop 1.2) [~377 lines]
│   ├── Properties.agda          # Localic topos equivalences [~318 lines]
│   └── Examples.agda            # ResNet, attention architectures
│
├── Stack/                       # Belfiore & Bennequin Section 2 (19 modules)
│   ├── Groupoid.agda            # Group actions, Eq 2.1 [~437 lines]
│   ├── Fibration.agda           # π: F → C, Eq 2.2-2.6 [~486 lines]
│   ├── Classifier.agda          # Ω_F, Prop 2.1, Eq 2.10-2.12 [~450 lines]
│   ├── Geometric.agda           # Geometric functors, Eq 2.13-2.21 [~580 lines]
│   ├── LogicalPropagation.agda  # Theorem 2.1, Eq 2.24-2.32 [~650 lines]
│   ├── TypeTheory.agda          # MLTT syntax, Eq 2.33 [~550 lines]
│   ├── Semantic.agda            # Semantics, Eq 2.34-2.35 [~520 lines]
│   ├── ModelCategory.agda       # Quillen structure (Prop 2.3) [~630 lines]
│   ├── Examples.agda            # CNN, ResNet, Transformer [~580 lines]
│   ├── Fibrations.agda          # Multi-fibrations (Theorem 2.2) [~490 lines]
│   ├── MartinLof.agda           # Univalence (Theorem 2.3) [~570 lines]
│   ├── Classifying.agda         # Classifying topos E_A [~540 lines]
│   ├── CatsManifold.agda        # Cat's manifolds, Kan extensions [~630 lines]
│   ├── SpontaneousActivity.agda # Dynamics, cofibrations [~670 lines]
│   ├── Languages.agda           # Language sheaves, modal logic [~650 lines]
│   └── SemanticInformation.agda # Homology, persistent homology [~690 lines]
│
├── Semantics/                   # Belfiore & Bennequin Appendix E (8 modules)
│   ├── ClosedMonoidal.agda      # A^Y exponentials, Eq 47 [~480 lines]
│   ├── BiClosed.agda            # Lambek calculus [~450 lines]
│   ├── LinearExponential.agda   # ! comonad, Eq 48-49 [~520 lines]
│   ├── TensorialNegation.agda   # ¬', Eq 50-53 [~540 lines]
│   ├── StrongMonad.agda         # Strength/costrength (Lemma E.1) [~510 lines]
│   ├── NegationExponential.agda # *-Autonomous (Prop E.3) [~530 lines]
│   ├── LinearInformation.agda   # Bar-complex, F/K ratio [~550 lines]
│   └── Examples.agda            # Lambek, Montague, neural LMs [~490 lines]
│
├── Homotopy/                    # Curto & Itskov
│   ├── VanKampen.agda           # Compositional reconstruction
│   ├── Examples.agda            # Hippocampal place cells
│   ├── Synthesis.agda           # Space reconstruction
│   └── Realization.agda         # Geometric realization
│
├── Information/                 # Tononi et al. (IIT)
│   ├── IIT.agda                 # Φ formalization [~350 lines]
│   ├── Partition.agda           # Partition lattices [~380 lines]
│   └── Examples.agda            # Feedforward → Φ=0 (Prop 10.1) [~480 lines]
│
└── Graph/                       # Graph infrastructure
    ├── Base.agda                # Graph from 1Lab thin categories
    ├── Oriented.agda            # is-oriented predicate
    ├── Path.agda                # EdgePath for reachability
    ├── Forest.agda              # Forest structure, unique paths
    └── Fork/                    # Modular fork construction (7 modules)
        ├── Fork.agda            # ForkVertex, ForkEdge, ForkPath HIT
        ├── Convergence.agda     # Convergence detection
        ├── Surgery.agda         # Γ̄ construction
        ├── Orientation.agda     # Proof that Γ̄ is oriented
        ├── PathUniqueness.agda  # Unique paths via forest structure
        ├── Poset.agda           # Reduced poset X = CX
        └── Category.agda        # Precategory structure
```

---

## Papers Formalized

### Primary Sources

**Belfiore & Bennequin (2022)**: *Topos and Stacks of Deep Neural Networks*
arXiv:2106.14587v3 [math.AT], 127 pages

Complete formalization of:
- **Section 1** (Architectures): Oriented graphs, fork construction, Grothendieck topos (5 modules)
- **Section 2** (Stacks): Fibrations, classifiers, model categories, type theory (19 modules)
- **Section 3** (Dynamics, Logic, Homology): Cat's manifolds, languages, persistent homology (incorporated in Stack/)
- **Appendix E** (Linear Semantic Information): Complete formalization (8 modules)

Status: All 35 equations, 8 lemmas, 8 propositions, 3 theorems formalized (~10,000 lines).

**Marcolli & Manin**: *Homotopy theoretic and categorical models of neural information networks*
arXiv:2006.15136

Formalized:
- Section 2: Network summing functors Σ_C(G), conservation laws
- Section 3: Resource theory, conversion rates, measuring homomorphisms
- Section 4: Transition systems, distributed computing

**Curto & Itskov**: *Neural codes and topology*

Formalized:
- Van Kampen theorem for compositional reconstruction
- Convexity conditions for code realization

**Tononi et al.**: *Integrated Information Theory*

First formal proof of Proposition 10.1 (feedforward networks have Φ = 0).

---

## Technical Contributions

### 1. Higher Inductive Types for Graph Structure

Standard approach in proof assistants: define paths as lists of edges, prove uniqueness separately. Problem: in cubical Agda, pattern matching on indexed types requires K axiom.

Our solution: encode thinness directly via path constructor:

```agda
data ForkPath : ForkVertex → ForkVertex → Type where
  nil  : ∀ {v} → ForkPath v v
  cons : ∀ {u v w} → ForkEdge u v → ForkPath v w → ForkPath u w
  thin : ∀ {u v} (p q : ForkPath u v) → p ≡ q  -- Thinness built-in
```

Consequence: Category laws are immediate from propositional equality:
```agda
idl : ∀ {x y} (f : x ≤ y) → id ∘ f ≡ f
idl f = thin (id ∘ f) f
```

This technique is reusable for other thin categories in cubical type theory.

### 2. Modular Fork Construction

Previous approach: monolithic 2000+ line module mixing datatypes, convergence detection, surgery, and proofs.

Our refactoring (7 modules):
- `Fork.agda`: Core datatypes only
- `Convergence.agda`: Detection algorithm (separate from types)
- `Surgery.agda`: Graph transformation Γ → Γ̄
- `Orientation.agda`: Proof that Γ̄ is oriented
- `PathUniqueness.agda`: Forest structure and unique paths
- `Poset.agda`: Reduced poset X construction
- `Category.agda`: Wraps everything with unified interface

Benefits: easier to maintain, clearer separation of concerns, reusable components.

### 3. Fibration Semantics for Neural Layers

Standard DNN formalization: layers as functions, composition as function composition.

Our approach: layers as objects in a fibration `π: F → C`:
- Objects: `(U, ξ)` where U is layer ID, ξ is internal structure (weights, activation)
- Morphisms: Equation (2.2) from the paper
- Geometric morphisms between fibrations correspond to architecture transformations

Advantage: captures dependency structure, allows type-theoretic semantics (Theorem 2.3).

### 4. Complete Linear Logic Framework

First formalization of Belfiore & Bennequin's Appendix E (8 modules, ~4,100 lines):
- Closed monoidal categories with exponentials `A^Y`
- Linear exponential comonad `!A` for resource duplication
- Tensorial negation `¬'A` and dialogue categories
- Strong monads with strength and costrength
- *-Autonomous categories (Proposition E.3)
- Bar-complex for information compression

Applications to natural language (Lambek calculus, Montague grammar) and neural language models.

---

## Current Status

**Completed:**
- Core categorical framework (functors, summing functors, conservation laws)
- Complete Belfiore & Bennequin Sections 1-3 and Appendix E
- Graph infrastructure with modular fork construction
- IIT formalization with feedforward proof
- Homotopy-theoretic reconstruction (Van Kampen)

**Partial:**
- Some topos-theoretic results use postulates (e.g., sheafification preserves limits)
- Smooth manifold structure for backpropagation (requires differential geometry)
- Covering space theory for universal codes

**Not attempted:**
- Section 4 (Quantum neural networks)
- Section 5 (Weighted codes, optical implementation)
- Section 6 (Cortical architectures)

---

## Development

### Type-checking

```bash
# Via Nix (recommended)
nix develop
agda --library-file=./libraries src/Everything.agda

# Specific modules
agda --library-file=./libraries src/Neural/Topos/Architecture.agda
agda --library-file=./libraries src/Neural/Stack/MartinLof.agda
agda --library-file=./libraries src/Neural/Semantics/Examples.agda
```

### Flags

```
--cubical              # Cubical type theory (paths, HITs, univalence)
--rewriting            # Definitional equality via rewrite rules
--guardedness          # Coinductive types
--no-load-primitives   # 1Lab provides primitives
```

### Dependencies

- Agda 2.6.4+
- [1Lab library](https://github.com/plt-amy/1lab) (included in `./libraries`)
- Nix (optional, for reproducible environment)

---

## JAX Compiler (Proof-of-Concept)

The `neural_compiler/` directory contains an experimental compiler from verified Agda architectures to JAX:

```python
from neural_compiler import compile_architecture
model = compile_architecture("architecture.json")
output = model(input_data)  # Native JAX/XLA
```

<<<<<<< HEAD
Features:
- Polynomial functors as intermediate representation
- Property preservation (verified properties → runtime checks)
- <5% overhead vs. handwritten JAX

This is a proof-of-concept demonstrating feasibility. Production use would require:
- Agda reflection for automatic IR extraction
- More sophisticated optimization passes
- Better error messages

See `COMPILER.md` for details.
=======
**Looking for:**
- Research positions
- Collaborations on categorical AI
- Early users of the compiler
>>>>>>> 8bc97540

---

## Citation

```bibtex
@software{homotopy_nn_2025,
  title     = {Homotopy Neural Networks: Categorical and Homotopy-Theoretic
               Foundations for Deep Learning},
  author    = {Shakil, Faez},
  year      = {2025},
  url       = {https://github.com/faezs/homotopy-nn},
  note      = {Formal implementation in Agda of topos-theoretic and
               categorical frameworks for neural networks}
}
```

---

## License

MIT License

---

## Contact

Faez Shakil
GitHub: [github.com/faezs](https://github.com/faezs)

Research interests: formal methods for AI, category theory for ML, type-theoretic foundations, compositional interpretability.<|MERGE_RESOLUTION|>--- conflicted
+++ resolved
@@ -390,7 +390,6 @@
 output = model(input_data)  # Native JAX/XLA
 ```
 
-<<<<<<< HEAD
 Features:
 - Polynomial functors as intermediate representation
 - Property preservation (verified properties → runtime checks)
@@ -402,12 +401,6 @@
 - Better error messages
 
 See `COMPILER.md` for details.
-=======
-**Looking for:**
-- Research positions
-- Collaborations on categorical AI
-- Early users of the compiler
->>>>>>> 8bc97540
 
 ---
 
@@ -427,6 +420,7 @@
 
 ---
 
+
 ## License
 
 MIT License
